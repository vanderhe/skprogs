--- conflicted
+++ resolved
@@ -110,12 +110,8 @@
     real(dp) :: rm
 
     !> xc-functional type
-<<<<<<< HEAD
-    !! (1: LDA-PW91, 2: GGA-PBE, 3: GGA-BLYP, 4: LCY-PBE, 5: LCY-BNL, 6: PBE0, 7: B3LYP,
+    !! (1: LDA-PW91, 2: GGA-PBE96, 3: GGA-BLYP, 4: LCY-PBE96, 5: LCY-BNL, 6: PBE0, 7: B3LYP,
     !! 8: CAMY-B3LYP, 9: CAMY-PBEh)
-=======
-    !! (1: LDA-PW91, 2: GGA-PBE96, 3: GGA-BLYP, 4: LCY-PBE96, 5: LCY-BNL)
->>>>>>> 1cdc8a1d
     integer :: iXC
 
     !! true, if a global hybrid functional is requested
@@ -448,12 +444,8 @@
     integer, intent(in) :: ll_max
 
     !> xc-functional type
-<<<<<<< HEAD
-    !! (1: LDA-PW91, 2: GGA-PBE, 3: GGA-BLYP, 4: LCY-PBE, 5: LCY-BNL, 6: PBE0, 7: B3LYP,
+    !! (1: LDA-PW91, 2: GGA-PBE96, 3: GGA-BLYP, 4: LCY-PBE96, 5: LCY-BNL, 6: PBE0, 7: B3LYP,
     !! 8: CAMY-B3LYP, 9: CAMY-PBEh)
-=======
-    !! (1: LDA-PW91, 2: GGA-PBE96, 3: GGA-BLYP, 4: LCY-PBE96, 5: LCY-BNL)
->>>>>>> 1cdc8a1d
     integer, intent(in) :: iXC
 
     !> CAM alpha parameter
@@ -568,12 +560,8 @@
       allocate(vx(nGrid))
       vx(:) = 0.0_dp
       allocate(vc(nGrid))
-<<<<<<< HEAD
       vc(:) = 0.0_dp
-      if (iXC /= 1) then
-=======
       if (iXC /= xcFunctional%LDA_PW91) then
->>>>>>> 1cdc8a1d
         allocate(vxsigma(nGrid))
         vxsigma(:) = 0.0_dp
         allocate(vcsigma(nGrid))
