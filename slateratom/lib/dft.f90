!> Module that provides various functionality related to density functional theory.
module dft

  use, intrinsic :: iso_c_binding, only : c_size_t
  use common_accuracy, only : dp
  use common_constants, only : pi, rec4pi
  use density, only : basis, basis_times_basis_times_r2, density_at_point, density_at_point_1st,&
      & density_at_point_2nd
  use xc_f03_lib_m, only : xc_f03_func_t, xc_f03_func_info_t, xc_f03_func_init, xc_f03_func_end,&
      & xc_f03_func_get_info, xc_f03_lda_exc_vxc, xc_f03_gga_exc_vxc, xc_f03_gga_fxc,&
      & xc_f03_func_set_ext_params, XC_LDA_X, XC_LDA_X_YUKAWA, XC_LDA_C_PW, XC_GGA_X_PBE,&
      & XC_GGA_X_B88, XC_GGA_X_SFAT_PBE, XC_HYB_GGA_XC_PBEH, XC_HYB_GGA_XC_B3LYP,&
<<<<<<< HEAD
      & XC_HYB_GGA_XC_CAMY_B3LYP, XC_HYB_GGA_XC_CAMY_PBEH, XC_GGA_C_PBE, XC_GGA_C_LYP, XC_POLARIZED
=======
      & XC_HYB_GGA_XC_CAM_B3LYP, XC_GGA_C_PBE, XC_GGA_C_LYP, XC_POLARIZED
>>>>>>> fd183842

  implicit none
  private

  public :: dft_start_pot, density_grid, dft_exc_energy, dft_vxc_energy
  public :: dft_exc_matrixelement, xalpha
  public :: check_accuracy
  public :: derive, radial_divergence, derive1_5, derive2_5


contains

  !> Total potential to initialize a DFT calculation from Thomas-Fermi theory. This does not work as
  !! intended in the current code, since we do not have a numerical Coulomb-Potential.
  !!
  !! Generalized Thomas-Fermi atomic potential as published by R. Latter,
  !! Phys. Rev. 99, 510 (1955) eqn. 5/9 and implemented in Dirk Porezags scfatom.
  pure subroutine dft_start_pot(abcissa, num_mesh_points, nuc, vxc)

    !> numerical integration abcissas
    real(dp), intent(in) :: abcissa(:)

    !> number of numerical integration points
    integer, intent(in) :: num_mesh_points

    !> nuclear charge, i.e. atomic number
    integer, intent(in) :: nuc

    !> xc potential on grid for two spin channels vxc(:, 1) and vxc(:, 2)
    real(dp), intent(out) :: vxc(:,:)

    !> auxiliary variables
    integer :: ii
    real(dp) :: bb, tt, xx, rtx

    bb = (0.69395656_dp / real(nuc, dp))**(1.0_dp / 3.0_dp)

    do ii = 1, num_mesh_points

      xx = abcissa(ii) / bb
      rtx = sqrt(xx)

      tt = real(nuc, dp) / (1.0_dp + rtx * (0.02747_dp - xx * (0.1486_dp - 0.007298_dp * xx))&
          & + xx * (1.243_dp + xx * (0.2302_dp + 0.006944_dp * xx)))
      if (tt < 1.0_dp) tt = 1.0_dp

      vxc(ii, 1) = (tt / abcissa(ii)) / 2.0_dp
      vxc(ii, 2) = (tt / abcissa(ii)) / 2.0_dp

    end do

  end subroutine dft_start_pot


  !> Calculate and store density and density derivatives on radial grid.
  !! Further calculates and stores exchange-correlation potential and energy density on grid.
  subroutine density_grid(pp, max_l, num_alpha, poly_order, alpha, num_mesh_points, abcissa, dzdr,&
      & d2zdr2, dz, xcnr, kappa, camAlpha, camBeta, rho, drho, ddrho, vxc, exc, xalpha_const)

    !> density matrix supervector
    real(dp), intent(in) :: pp(:, 0:,:,:)

    !> maximum angular momentum
    integer, intent(in) :: max_l

    !> number of exponents in each shell
    integer, intent(in) :: num_alpha(0:)

    !> highest polynomial order + l in each shell
    integer, intent(in) :: poly_order(0:)

    !> basis exponents
    real(dp), intent(in) :: alpha(0:,:)

    !> number of numerical integration points
    integer, intent(in) :: num_mesh_points

    !> numerical integration abcissas
    real(dp), intent(in) :: abcissa(:)

    !> dz/dr
    real(dp), intent(in) :: dzdr(:)

    !> d2z/dr2
    real(dp), intent(in) :: d2zdr2(:)

    !> step width in linear coordinates
    real(dp), intent(in) :: dz

    !> identifier of exchange-correlation type
    integer, intent(in) :: xcnr

    !> range-separation parameter
    real(dp), intent(in) :: kappa

    !> CAM alpha parameter
    real(dp), intent(in) :: camAlpha

    !> CAM beta parameter
    real(dp), intent(in) :: camBeta

    !> density on grid
    real(dp), intent(out) :: rho(:,:)

    !> 1st deriv. of density on grid
    real(dp), intent(out) :: drho(:,:)

    !> 2nd deriv. of density on grid
    real(dp), intent(out) :: ddrho(:,:)

    !> xc potential on grid
    real(dp), intent(out) :: vxc(:,:)

    !> exc energy density on grid
    real(dp), intent(out) :: exc(:)

    !> exchange parameter for X-Alpha exchange
    real(dp), intent(in) :: xalpha_const

    !! total density on grid (spins summed up)
    real(dp) :: rhotot, rho4pitot

    !! difference between spin densities
    real(dp) :: rhodiff

    !! libxc related objects
    type(xc_f03_func_t) :: xcfunc_xc, xcfunc_x, xcfunc_c
    type(xc_f03_func_info_t) :: xcinfo

    !! number of density grid points
    integer(c_size_t) :: nn

    !! spin-polarized LDA exchange energy and potential
    real(dp) :: exlda(2), vxlda(2)

    !! exchange and correlation energy on grid
    real(dp), allocatable :: ex(:), ec(:)

    !! exchange and correlation potential on grid
    real(dp), allocatable :: vx(:,:), vc(:,:)

    !! density in libxc compatible format, i.e. rho/(4pi)
    real(dp), allocatable :: rhor(:,:)

    !! true, if LDA functional is desired
    logical :: tLDA

    !! true, if GGA functional is desired
    logical :: tGGA

    !! true, if long-range corrected functional is desired
    logical :: tLC

    !! true, if a global hybrid functional is requested
    logical :: tGlobalHybrid

    !! true, if a CAM functional is requested
    logical :: tCam

    !! temporary storage
    real(dp), allocatable :: tmpv1(:), tmpv2(:), exc_tmp(:), vxc_tmp(:,:)
    real(dp), allocatable :: sigma(:,:), vxsigma(:,:), vcsigma(:,:), vxcsigma(:,:)

    !! auxiliary variables
    integer :: ii, iSpin, iSpin2, iSigma

    tLDA = .false.
    tGGA = .false.
    tLC = .false.
    tGlobalHybrid = .false.
    tCam = .false.

    rho(:,:) = 0.0_dp
    drho(:,:) = 0.0_dp
    ddrho(:,:) = 0.0_dp
    exc(:) = 0.0_dp
    vxc(:,:) = 0.0_dp

    if (xcnr == 0) return
    !  X-Alpha (xcnr = 1) handled by in-house routine
    if (xcnr == 2) then
      tLDA = .true.
      call xc_f03_func_init(xcfunc_x, XC_LDA_X, XC_POLARIZED)
      xcinfo = xc_f03_func_get_info(xcfunc_x)
      call xc_f03_func_init(xcfunc_c, XC_LDA_C_PW, XC_POLARIZED)
      xcinfo = xc_f03_func_get_info(xcfunc_c)
    elseif (xcnr == 3) then
      tGGA = .true.
      call xc_f03_func_init(xcfunc_x, XC_GGA_X_PBE, XC_POLARIZED)
      xcinfo = xc_f03_func_get_info(xcfunc_x)
      call xc_f03_func_init(xcfunc_c, XC_GGA_C_PBE, XC_POLARIZED)
      xcinfo = xc_f03_func_get_info(xcfunc_c)
    elseif (xcnr == 4) then
      tGGA = .true.
      call xc_f03_func_init(xcfunc_x, XC_GGA_X_B88, XC_POLARIZED)
      xcinfo = xc_f03_func_get_info(xcfunc_x)
      call xc_f03_func_init(xcfunc_c, XC_GGA_C_LYP, XC_POLARIZED)
      xcinfo = xc_f03_func_get_info(xcfunc_c)
    elseif (xcnr == 5) then
      tLC = .true.
      call xc_f03_func_init(xcfunc_x, XC_GGA_X_SFAT_PBE, XC_POLARIZED)
      call xc_f03_func_set_ext_params(xcfunc_x, [kappa])
      xcinfo = xc_f03_func_get_info(xcfunc_x)
      call xc_f03_func_init(xcfunc_c, XC_GGA_C_PBE, XC_POLARIZED)
      xcinfo = xc_f03_func_get_info(xcfunc_c)
    elseif (xcnr == 6) then
      tLC = .true.
      call xc_f03_func_init(xcfunc_x, XC_LDA_X_YUKAWA, XC_POLARIZED)
      call xc_f03_func_set_ext_params(xcfunc_x, [kappa])
      xcinfo = xc_f03_func_get_info(xcfunc_x)
      call xc_f03_func_init(xcfunc_c, XC_GGA_C_PBE, XC_POLARIZED)
      xcinfo = xc_f03_func_get_info(xcfunc_c)
    elseif (xcnr == 7) then
      tGlobalHybrid = .true.
      call xc_f03_func_init(xcfunc_xc, XC_HYB_GGA_XC_PBEH, XC_POLARIZED)
      xcinfo = xc_f03_func_get_info(xcfunc_xc)
    elseif (xcnr == 8) then
      tGlobalHybrid = .true.
      call xc_f03_func_init(xcfunc_xc, XC_HYB_GGA_XC_B3LYP, XC_POLARIZED)
      call xc_f03_func_set_ext_params(xcfunc_xc, [0.20_dp, 0.72_dp, 0.81_dp])
      xcinfo = xc_f03_func_get_info(xcfunc_xc)
    elseif (xcnr == 9) then
      tCam = .true.
<<<<<<< HEAD
      call xc_f03_func_init(xcfunc_xc, XC_HYB_GGA_XC_CAMY_B3LYP, XC_POLARIZED)
      call xc_f03_func_set_ext_params(xcfunc_xc, [camAlpha, camBeta, kappa, 0.81_dp])
      xcinfo = xc_f03_func_get_info(xcfunc_xc)
    elseif (xcnr == 10) then
      tCam = .true.
      call xc_f03_func_init(xcfunc_xc, XC_HYB_GGA_XC_CAMY_PBEH, XC_POLARIZED)
      call xc_f03_func_set_ext_params(xcfunc_xc, [camAlpha, camBeta, kappa])
      xcinfo = xc_f03_func_get_info(xcfunc_xc)
=======
      call xc_f03_func_init(xcfunc_xc, XC_HYB_GGA_XC_CAM_B3LYP, XC_POLARIZED)
      call xc_f03_func_set_ext_params(xcfunc_xc, [camAlpha, camBeta, kappa, 0.81_dp])
      xcinfo = xc_f03_func_get_info(xcfunc_xc)
>>>>>>> fd183842
    end if

    nn = size(rho, dim=1)
    allocate(rhor(2, nn))

    if (tLDA .or. tGGA .or. tLC) then
      allocate(ex(nn))
      allocate(ec(nn))
      allocate(vx(2, nn))
      allocate(vc(2, nn))
    elseif (tGlobalHybrid .or. tCam) then
      allocate(vxc_tmp(2, nn))
      allocate(exc_tmp(nn))
    end if

    if (tGGA .or. tLC) then
       allocate(sigma(3, nn))
       allocate(vxsigma(3, nn))
       vxsigma(:,:) = 0.0_dp
       allocate(vcsigma(3, nn))
       vcsigma(:,:) = 0.0_dp
       allocate(tmpv1(nn))
       allocate(tmpv2(nn))
     elseif (tGlobalHybrid .or. tCam) then
       allocate(sigma(3, nn))
       allocate(vxcsigma(3, nn))
       vxcsigma(:,:) = 0.0_dp
       allocate(tmpv1(nn))
       allocate(tmpv2(nn))
     end if

    do ii = 1, num_mesh_points
      rho(ii, 1) = density_at_point(pp(1, :,:,:), max_l, num_alpha, poly_order, alpha, abcissa(ii))
      rho(ii, 2) = density_at_point(pp(2, :,:,:), max_l, num_alpha, poly_order, alpha, abcissa(ii))
    end do

    rho = max(rho, 0.0_dp)

    if (xcnr > 2) then

      do ii = 1, num_mesh_points

        drho(ii, 1) = density_at_point_1st(pp(1, :,:,:), max_l, num_alpha, poly_order, alpha,&
            & abcissa(ii))
        drho(ii, 2) = density_at_point_1st(pp(2, :,:,:), max_l, num_alpha, poly_order, alpha,&
            & abcissa(ii))

        ddrho(ii, 1) = density_at_point_2nd(pp(1, :,:,:), max_l, num_alpha, poly_order, alpha,&
            & abcissa(ii))
        ddrho(ii, 2) = density_at_point_2nd(pp(2, :,:,:), max_l, num_alpha, poly_order, alpha,&
            & abcissa(ii))
      end do

    end if

    ! case Xalpha treated separately:
    ! divide by 4*pi to catch different normalization of spherical harmonics
    if (xcnr == 1) then
      do ii = 1, num_mesh_points
        rhotot = (rho(ii, 1) + rho(ii, 2)) * rec4pi
        rhodiff = (rho(ii, 1) - rho(ii, 2)) * rec4pi
        call xalpha(rhotot, rhodiff, vxc(ii, :), exc(ii), xalpha_const)
      end do
      return
    end if

    !! -------- Exchange energy and potential -----------------------

    ! divide by 4*pi to catch different normalization of spherical harmonics
    rhor(:,:) = transpose(rho) * rec4pi
    rho4pitot = rho(ii, 1) + rho(ii, 2)
    if (tGGA .or. tLC .or. tGlobalHybrid .or. tCam) then
      sigma(1, :) = drho(:, 1) * drho(:, 1) * rec4pi**2
      sigma(2, :) = drho(:, 1) * drho(:, 2) * rec4pi**2
      sigma(3, :) = drho(:, 2) * drho(:, 2) * rec4pi**2
    end if

    select case (xcnr)
    ! LDA-PW91, BNL (long-range corrected)
    case(2, 6)
      call xc_f03_lda_exc_vxc(xcfunc_x, nn, rhor(1, 1), ex(1), vx(1, 1))
    ! GGA-PBE, GGA-BLYP, LC-PBE (long-range corrected)
    case(3:5)
      call xc_f03_gga_exc_vxc(xcfunc_x, nn, rhor(1, 1), sigma(1, 1), ex(1), vx(1,1), vxsigma(1,1))
    end select

   !! -------- Correlation energy and potential -----------------------

    select case (xcnr)
    ! LDA-PW91
    case(2)
      call xc_f03_lda_exc_vxc(xcfunc_c, nn, rhor(1, 1), ec(1), vc(1, 1))
      vxc(:,:) = transpose(vx + vc)
    ! GGA-PBE, GGA-BLYP, LC-PBE, BNL
    case(3:6)
      call xc_f03_gga_exc_vxc(xcfunc_c, nn, rhor(1, 1), sigma(1, 1), ec(1), vc(1, 1), vcsigma(1, 1))
      vxc(:,:) = transpose(vx + vc)
      !! derivative of E vs. grad n, treat x and c at the same time
      do iSpin = 1, 2
        ! the other spin
        iSpin2 = 3 - iSpin
        ! 1 for spin up, 3 for spin down
        iSigma = 2 * iSpin - 1
        tmpv1(:) = (vxsigma(iSigma, :) + vcsigma(iSigma, :)) * drho(:, iSpin) * rec4pi
        call radial_divergence(tmpv1, abcissa, dz, tmpv2, dzdr)
<<<<<<< HEAD
        vxc(:, iSpin) = vxc(:, iSpin) - 2.0_dp * tmpv2
        tmpv1(:) = (vxsigma(2, :) +  vcsigma(2, :)) * drho(:, iSpin2) * rec4pi
        call radial_divergence(tmpv1, abcissa, dz, tmpv2, dzdr)
        vxc(:, iSpin) = vxc(:, iSpin) - tmpv2
      end do
    end select

    !! -------- Exchange + Correlation energy and potential -----------

    select case (xcnr)
    ! PBE0, B3LYP (global hybrids), CAMY-B3LYP, CAMY-PBE0 (CAMY-functionals)
    case(7:10)
      call xc_f03_gga_exc_vxc(xcfunc_xc, nn, rhor(1, 1), sigma(1, 1), exc_tmp(1), vxc_tmp(1, 1),&
          & vxcsigma(1, 1))
      vxc(:,:) = transpose(vxc_tmp)
      ! derivative of E vs. grad n
      do iSpin = 1, 2
        ! the other spin
        iSpin2 = 3 - iSpin
        ! 1 for spin up, 3 for spin down
        iSigma = 2 * iSpin - 1
        tmpv1(:) = vxcsigma(iSigma, :) * drho(:, iSpin) * rec4pi
        call radial_divergence(tmpv1, abcissa, dz, tmpv2, dzdr)
        vxc(:, iSpin) = vxc(:, iSpin) - 2.0_dp * tmpv2
=======
        vxc(:, iSpin) = vxc(:, iSpin) - 2.0_dp * tmpv2
        tmpv1(:) = (vxsigma(2, :) +  vcsigma(2, :)) * drho(:, iSpin2) * rec4pi
        call radial_divergence(tmpv1, abcissa, dz, tmpv2, dzdr)
        vxc(:, iSpin) = vxc(:, iSpin) - tmpv2
      end do
    end select

    !! -------- Exchange + Correlation energy and potential -----------

    select case (xcnr)
    ! PBE0, B3LYP (global hybrids), CAMY-B3LYP (CAM-functional)
    case(7:9)
      call xc_f03_gga_exc_vxc(xcfunc_xc, nn, rhor(1, 1), sigma(1, 1), exc_tmp(1), vxc_tmp(1, 1),&
          & vxcsigma(1, 1))
      print *, exc_tmp(1:5)
      vxc(:,:) = transpose(vxc_tmp)
      ! derivative of E vs. grad n
      do iSpin = 1, 2
        ! the other spin
        iSpin2 = 3 - iSpin
        ! 1 for spin up, 3 for spin down
        iSigma = 2 * iSpin - 1
        tmpv1(:) = vxcsigma(iSigma, :) * drho(:, iSpin) * rec4pi
        call radial_divergence(tmpv1, abcissa, dz, tmpv2, dzdr)
        vxc(:, iSpin) = vxc(:, iSpin) - 2.0_dp * tmpv2
>>>>>>> fd183842
        tmpv1(:) = vxcsigma(2, :) * drho(:, iSpin2) * rec4pi
        call radial_divergence(tmpv1, abcissa, dz, tmpv2, dzdr)
        vxc(:, iSpin) = vxc(:, iSpin) - tmpv2
      end do
    end select

    ! sum up exchange and correlation energy on the grid
    if (.not. (tGlobalHybrid .or. tCam)) then
      exc(:) = ec + ex
    else
      exc(:) = exc_tmp
    end if

    ! finalize libxc objects
    if (xcnr > 1) then
      if (tGlobalHybrid .or. tCam) then
        call xc_f03_func_end(xcfunc_xc)
      else
        call xc_f03_func_end(xcfunc_x)
        call xc_f03_func_end(xcfunc_c)
      end if
    end if

 end subroutine density_grid


  !> Calculates DFT xc-energy from energy density and electron density on grid.
  pure subroutine dft_exc_energy(num_mesh_points, rho, exc, weight, abcissa, exc_energy)

    !> number of numerical integration points
    integer, intent(in) :: num_mesh_points

    !> density on grid
    real(dp), intent(in) :: rho(:,:)

    !> exc energy density on grid
    real(dp), intent(in) :: exc(:)

    !> numerical integration weights
    real(dp), intent(in) :: weight(:)

    !> numerical integration abcissas
    real(dp), intent(in) :: abcissa(:)

    !> xc-energy obtained from the energy density and electron density on the grid
    real(dp), intent(out) :: exc_energy

    !> auxiliary variable
    integer :: ii

    exc_energy = 0.0_dp

    do ii = 1, num_mesh_points
      exc_energy = exc_energy + weight(ii) * exc(ii) * (rho(ii, 1) + rho(ii, 2)) * abcissa(ii)**2
    end do

    !
    ! For usual DFT functionals E_xc=\int \rho \eps(\rho,\zeta) d^3r
    ! so there is only one exchange-correlation energy density \eps(\rho,\zeta) and
    ! exc_energy could be a scalar without problems.
    !

  end subroutine dft_exc_energy


  !> Calculates vxc contribution for double counting correction.
  pure subroutine dft_vxc_energy(num_mesh_points, rho, vxc, weight, abcissa, vxc_energy)

    !> number of numerical integration points
    integer, intent(in) :: num_mesh_points

    !> density on grid
    real(dp), intent(in) :: rho(:,:)

    !> xc potential on grid
    real(dp), intent(in) :: vxc(:,:)

    !> numerical integration weights
    real(dp), intent(in) :: weight(:)

    !> numerical integration abcissas
    real(dp), intent(in) :: abcissa(:)

    !> vxc contribution for double counting correction
    real(dp), intent(out) :: vxc_energy(2)

    !> auxiliary variable
    integer :: ii

    vxc_energy(:) = 0.0_dp

    do ii = 1, num_mesh_points
      vxc_energy(1) = vxc_energy(1) + weight(ii) * vxc(ii, 1) * (rho(ii, 1)) * abcissa(ii)**2
      vxc_energy(2) = vxc_energy(2) + weight(ii) * vxc(ii, 2) * (rho(ii, 2)) * abcissa(ii)**2
    end do

  end subroutine dft_vxc_energy


  !> Calculates a single matrix element of the exchange correlation potential.
  pure subroutine dft_exc_matrixelement(num_mesh_points, weight, abcissa, vxc, alpha1, poly1,&
      & alpha2, poly2, ll, exc_matrixelement)

    !> number of numerical integration points
    integer, intent(in) :: num_mesh_points

    !> numerical integration weights
    real(dp), intent(in) :: weight(:)

    !> numerical integration abcissas
    real(dp), intent(in) :: abcissa(:)

    !> xc potential on grid
    real(dp), intent(in) :: vxc(:,:)

    !> basis exponent of 1st basis
    real(dp), intent(in) :: alpha1

    !> highest polynomial order in 1st basis shell
    integer, intent(in) :: poly1

    !> basis exponent of 2nd basis
    real(dp), intent(in) :: alpha2

    !> highest polynomial order in 2nd basis shell
    integer, intent(in) :: poly2

    !> angular momentum
    integer, intent(in) :: ll

    !> single matrix element of the exchange correlation potential
    real(dp), intent(out) :: exc_matrixelement(2)

    !> stores product of two basis functions and r^2
    real(dp) :: basis

    !> auxiliary variable
    integer :: ii

    exc_matrixelement(:) = 0.0_dp

    do ii = 1, num_mesh_points
      basis = basis_times_basis_times_r2(alpha1, poly1, alpha2, poly2, ll, abcissa(ii))

      exc_matrixelement(1) = exc_matrixelement(1) - weight(ii) * vxc(ii, 1) * basis
      exc_matrixelement(2) = exc_matrixelement(2) - weight(ii) * vxc(ii, 2) * basis
    end do

  end subroutine dft_exc_matrixelement


  !> Calculates Xalpha potential and energy density.
  !!
  !! alpha=2/3 recovers the Gaspar/Kohn/Sham functional commonly used as exchange part in most
  !! current LSDA and GGA functionals. The original Slater exchange is recoverd with alpha=1.
  subroutine xalpha(rhotot, rhodiff, vxc, exc, xalpha_const)

    !> total density on grid (spins summed up)
    real(dp), intent(in) :: rhotot

    !> difference between spin densities
    real(dp), intent(in) :: rhodiff

    !> Xalpha energy density and potential
    real(dp), intent(out) :: exc, vxc(2)

    !> exchange parameter for X-Alpha exchange
    real(dp), intent(in) :: xalpha_const

    !> auxiliary variables
    real(dp) :: third, fourthird, vfac, cx, fzeta, dfzeta, eps0, eps1, spinpart, zeta

    third = 1.0_dp / 3.0_dp
    fourthird = 4.0_dp / 3.0_dp
    vfac = 2.0_dp**third
    cx = 0.75_dp * (3.0_dp / pi)**third

    if (abs(rhotot) < 1.0d-12) then
      exc = 0.0_dp
      vxc(:) = 0.0_dp
      return
    end if

    zeta = rhodiff / rhotot

    if (abs(zeta) > 1.0d12) write(*,*) 'ZETA LARGE IN X-ALPHA'

    fzeta = ((1.0_dp + zeta)**fourthird + (1.0_dp - zeta)**fourthird - 2.0_dp)&
        & / (2.0_dp * (vfac - 1.0_dp))
    dfzeta = fourthird * ((1.0_dp + zeta)**third - (1.0_dp - zeta)**third)&
        & / (2.0_dp * (vfac - 1.0_dp))

    eps0 = -3.0_dp / 2.0_dp * xalpha_const * cx * rhotot**third
    eps1 = vfac * eps0

    exc = eps0 + (eps1 - eps0) * fzeta

    spinpart = (eps1 - eps0) * dfzeta * (1.0_dp - zeta)

    vxc(1) = fourthird * exc + spinpart
    vxc(2) = fourthird * exc - spinpart

  end subroutine xalpha


  !> Tests integration to check the accuracy of the radial mesh by integrating the square of a
  !! primitive Slater basis function which are analytically normalized to 1.0_dp.
  subroutine check_accuracy(weight, abcissa, num_mesh_points, max_l, num_alpha, alpha, poly_order)

    !> numerical integration weights
    real(dp), intent(in) :: weight(:)

    !> numerical integration abcissas
    real(dp), intent(in) :: abcissa(:)

    !> number of numerical integration points
    integer, intent(in) :: num_mesh_points

    !> maximum angular momentum
    integer, intent(in) :: max_l

    !> number of exponents in each shell
    integer, intent(in) :: num_alpha(0:)

    !> basis exponents
    real(dp), intent(in) :: alpha(0:,:)

    !> highest polynomial order + l in each shell
    integer, intent(in) :: poly_order(0:)

    !> integrated primitive Slater basis function
    real(dp) :: value

    !> auxiliary variables
    integer :: ii, jj, kk, ll

    do ii = 0, max_l
      do jj = 1, num_alpha(ii)
        do kk = 1, poly_order(ii)
          value = 0.0_dp
          do ll = 1, num_mesh_points

            value = value + weight(ll) * abcissa(ll)**2&
                & * basis(alpha(ii, jj), kk, ii, abcissa(ll))**2

          end do
          if (abs(1.0_dp - value) > 1.0d-12) then
            write(*, '(A,F12.6,I3,E12.3)') 'WARNING: Integration bad for basis function ',&
                & alpha(ii, jj), kk + ii - 1, abs(1.0_dp - value)
            write(*, '(A)') 'Accuracy is not better than 1.0d-12'
          end if
        end do
      end do
    end do

  end subroutine check_accuracy


  !>
  pure subroutine radial_divergence(ff, rr, dr, rdiv, jacobi)
    real(dp), intent(in) :: ff(:)
    real(dp), intent(in) :: rr(:)
    real(dp), intent(in) :: dr
    real(dp), intent(out) :: rdiv(:)
    real(dp), intent(in), optional :: jacobi(:)

    call derive1_5(ff, dr, rdiv, jacobi)
    rdiv = rdiv + 2.0_dp / rr * ff

  end subroutine radial_divergence


  !>
  pure subroutine derive(ff, dx, jacobi)
    real(dp), intent(inout) :: ff(:)
    real(dp), intent(in) :: dx
    real(dp), intent(in), optional :: jacobi(:)

    real(dp), allocatable :: tmp1(:)
    integer :: nn

    nn = size(ff)
    allocate(tmp1(nn))
    tmp1(:) = ff
    ff(2:nn - 1) = (ff(3:nn) - ff(1:nn - 2)) / (2.0 * dx)
    ff(1) = (tmp1(2) - tmp1(1)) / dx
    ff(nn) = (tmp1(nn) - tmp1(nn - 1)) / dx
    if (present(jacobi)) then
      ff = ff * jacobi
    end if

  end subroutine derive


  !>
  pure subroutine derive1_5(ff, dx, dfdx, dudx)
    real(dp), intent(in) :: ff(:)
    real(dp), intent(in) :: dx
    real(dp), intent(out) :: dfdx(:)
    real(dp), intent(in), optional :: dudx(:)

    integer, parameter :: np = 5
    integer, parameter :: nleft = np / 2
    integer, parameter :: nright = nleft
    integer, parameter :: imiddle = nleft + 1
    real(dp), parameter :: dxprefac = 12.0_dp
    real(dp), parameter :: coeffs(np, np) =&
        reshape([&
        & -25.0_dp,  48.0_dp, -36.0_dp,  16.0_dp, -3.0_dp,&
        &  -3.0_dp, -10.0_dp,  18.0_dp,  -6.0_dp,  1.0_dp,&
        &   1.0_dp,  -8.0_dp,   0.0_dp,   8.0_dp, -1.0_dp,&
        &  -1.0_dp,   6.0_dp, -18.0_dp,  10.0_dp,  3.0_dp,&
        &   3.0_dp,  -16.0_dp, 36.0_dp, -48.0_dp, 25.0_dp], [np, np])

    integer :: ngrid
    integer :: ii

    ngrid = size(ff)
    do ii = 1, nleft
      dfdx(ii) = dot_product(coeffs(:, ii), ff(1:np))
    end do
    do ii = nleft + 1, ngrid - nright
      dfdx(ii) = dot_product(coeffs(:, imiddle), ff(ii - nleft:ii + nright))
    end do
    do ii = ngrid - nright + 1, ngrid
      dfdx(ii) = dot_product(coeffs(:, np - (ngrid - ii)), ff(ngrid - np + 1:ngrid))
    end do

    if (present(dudx)) then
      dfdx = dfdx * (dudx / (dxprefac * dx))
    else
      dfdx = dfdx / (dxprefac * dx)
    end if

  end subroutine derive1_5


  !>
  pure subroutine derive2_5(ff, dx, d2fdx2, dudx, d2udx2, dfdx)
    real(dp), intent(in) :: ff(:)
    real(dp), intent(in) :: dx
    real(dp), intent(out) :: d2fdx2(:)
    real(dp), intent(in), optional :: dudx(:), d2udx2(:)
    real(dp), intent(out), target, optional :: dfdx(:)

    integer, parameter :: np = 5
    integer, parameter :: nleft = np / 2
    integer, parameter :: nright = nleft
    integer, parameter :: imiddle = nleft + 1
    real(dp), parameter :: dxprefac = 12.0_dp
    real(dp), parameter :: coeffs(np, np) = &
        reshape([ &
        &  35.0_dp, -104.0_dp, 114.0_dp, -56.0_dp, 11.0_dp, &
        &  11.0_dp, -20.0_dp, 6.0_dp, 4.0_dp, -1.0_dp, &
        &  -1.0_dp, 16.0_dp, -30.0_dp, 16.0_dp, -1.0_dp, &
        &  -1.0_dp, 4.0_dp, 6.0_dp, -20.0_dp, 11.0_dp, &
        &  11.0_dp, -56.0_dp, 114.0_dp, -104.0_dp, 35.0_dp], [np, np])

    integer :: ngrid
    integer :: ii
    real(dp), allocatable, target :: dfdxlocal(:)
    real(dp), pointer :: pdfdx(:)

    ngrid = size(ff)
    if (present(dfdx)) then
      pdfdx => dfdx
    elseif (present(d2udx2)) then
      allocate(dfdxlocal(ngrid))
      pdfdx => dfdxlocal
    end if

    do ii = 1, nleft
      d2fdx2(ii) = dot_product(coeffs(:, ii), ff(1:np))
    end do
    do ii = nleft + 1, ngrid - nright
      d2fdx2(ii) = dot_product(coeffs(:, imiddle), ff(ii - nleft:ii + nright))
    end do
    do ii = ngrid - nright + 1, ngrid
      d2fdx2(ii) = dot_product(coeffs(:, np - (ngrid - ii)), ff(ngrid - np + 1:ngrid))
    end do

    if (present(dudx)) then
      d2fdx2 = d2fdx2 * (dudx * dudx / (dxprefac * dx * dx))
    else
      d2fdx2 = d2fdx2 / (dxprefac * dx * dx)
    end if

    if (present(d2udx2) .or. present(dfdx)) then
      call derive1_5(ff, dx, pdfdx)
      if (present(d2udx2)) then
        d2fdx2 = d2fdx2 + pdfdx * d2udx2
      end if
      if (present(dfdx) .and. present(dudx)) then
        dfdx = dfdx * dudx
      end if
    end if

  end subroutine derive2_5

end module dft<|MERGE_RESOLUTION|>--- conflicted
+++ resolved
@@ -10,11 +10,7 @@
       & xc_f03_func_get_info, xc_f03_lda_exc_vxc, xc_f03_gga_exc_vxc, xc_f03_gga_fxc,&
       & xc_f03_func_set_ext_params, XC_LDA_X, XC_LDA_X_YUKAWA, XC_LDA_C_PW, XC_GGA_X_PBE,&
       & XC_GGA_X_B88, XC_GGA_X_SFAT_PBE, XC_HYB_GGA_XC_PBEH, XC_HYB_GGA_XC_B3LYP,&
-<<<<<<< HEAD
       & XC_HYB_GGA_XC_CAMY_B3LYP, XC_HYB_GGA_XC_CAMY_PBEH, XC_GGA_C_PBE, XC_GGA_C_LYP, XC_POLARIZED
-=======
-      & XC_HYB_GGA_XC_CAM_B3LYP, XC_GGA_C_PBE, XC_GGA_C_LYP, XC_POLARIZED
->>>>>>> fd183842
 
   implicit none
   private
@@ -238,7 +234,6 @@
       xcinfo = xc_f03_func_get_info(xcfunc_xc)
     elseif (xcnr == 9) then
       tCam = .true.
-<<<<<<< HEAD
       call xc_f03_func_init(xcfunc_xc, XC_HYB_GGA_XC_CAMY_B3LYP, XC_POLARIZED)
       call xc_f03_func_set_ext_params(xcfunc_xc, [camAlpha, camBeta, kappa, 0.81_dp])
       xcinfo = xc_f03_func_get_info(xcfunc_xc)
@@ -247,11 +242,6 @@
       call xc_f03_func_init(xcfunc_xc, XC_HYB_GGA_XC_CAMY_PBEH, XC_POLARIZED)
       call xc_f03_func_set_ext_params(xcfunc_xc, [camAlpha, camBeta, kappa])
       xcinfo = xc_f03_func_get_info(xcfunc_xc)
-=======
-      call xc_f03_func_init(xcfunc_xc, XC_HYB_GGA_XC_CAM_B3LYP, XC_POLARIZED)
-      call xc_f03_func_set_ext_params(xcfunc_xc, [camAlpha, camBeta, kappa, 0.81_dp])
-      xcinfo = xc_f03_func_get_info(xcfunc_xc)
->>>>>>> fd183842
     end if
 
     nn = size(rho, dim=1)
@@ -357,7 +347,6 @@
         iSigma = 2 * iSpin - 1
         tmpv1(:) = (vxsigma(iSigma, :) + vcsigma(iSigma, :)) * drho(:, iSpin) * rec4pi
         call radial_divergence(tmpv1, abcissa, dz, tmpv2, dzdr)
-<<<<<<< HEAD
         vxc(:, iSpin) = vxc(:, iSpin) - 2.0_dp * tmpv2
         tmpv1(:) = (vxsigma(2, :) +  vcsigma(2, :)) * drho(:, iSpin2) * rec4pi
         call radial_divergence(tmpv1, abcissa, dz, tmpv2, dzdr)
@@ -382,33 +371,6 @@
         tmpv1(:) = vxcsigma(iSigma, :) * drho(:, iSpin) * rec4pi
         call radial_divergence(tmpv1, abcissa, dz, tmpv2, dzdr)
         vxc(:, iSpin) = vxc(:, iSpin) - 2.0_dp * tmpv2
-=======
-        vxc(:, iSpin) = vxc(:, iSpin) - 2.0_dp * tmpv2
-        tmpv1(:) = (vxsigma(2, :) +  vcsigma(2, :)) * drho(:, iSpin2) * rec4pi
-        call radial_divergence(tmpv1, abcissa, dz, tmpv2, dzdr)
-        vxc(:, iSpin) = vxc(:, iSpin) - tmpv2
-      end do
-    end select
-
-    !! -------- Exchange + Correlation energy and potential -----------
-
-    select case (xcnr)
-    ! PBE0, B3LYP (global hybrids), CAMY-B3LYP (CAM-functional)
-    case(7:9)
-      call xc_f03_gga_exc_vxc(xcfunc_xc, nn, rhor(1, 1), sigma(1, 1), exc_tmp(1), vxc_tmp(1, 1),&
-          & vxcsigma(1, 1))
-      print *, exc_tmp(1:5)
-      vxc(:,:) = transpose(vxc_tmp)
-      ! derivative of E vs. grad n
-      do iSpin = 1, 2
-        ! the other spin
-        iSpin2 = 3 - iSpin
-        ! 1 for spin up, 3 for spin down
-        iSigma = 2 * iSpin - 1
-        tmpv1(:) = vxcsigma(iSigma, :) * drho(:, iSpin) * rec4pi
-        call radial_divergence(tmpv1, abcissa, dz, tmpv2, dzdr)
-        vxc(:, iSpin) = vxc(:, iSpin) - 2.0_dp * tmpv2
->>>>>>> fd183842
         tmpv1(:) = vxcsigma(2, :) * drho(:, iSpin2) * rec4pi
         call radial_divergence(tmpv1, abcissa, dz, tmpv2, dzdr)
         vxc(:, iSpin) = vxc(:, iSpin) - tmpv2
