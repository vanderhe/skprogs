--- conflicted
+++ resolved
@@ -108,21 +108,8 @@
     !> auxiliary matrices for (CAM) hybrids
     real(dp), allocatable :: k_matrix2(:,:,:,:), k_matrix3(:,:,:,:)
 
-    !! true, if a (long-range corrected) range-separated hybrid functional is requested
-    logical :: tLC
-
-    !! true, if a CAM functional is requested
-    logical :: tCam
-
-    !! true, if a global hybrid functional is requested
-    logical :: tGlobalHybrid
-
     !! auxiliary variables
     integer :: ii, jjj, kkk, ll, mm, ss, ttt, iMix
-
-    tLC = ((xcnr == 5) .or. (xcnr == 6))
-    tCam = ((xcnr == 9) .or. (xcnr == 10))
-    tGlobalHybrid = ((xcnr == 7) .or. (xcnr == 8))
 
     ff(:,:,:,:) = 0.0_dp
 
@@ -157,37 +144,33 @@
     end if
 
     ! HF - DFT hybrid
-<<<<<<< HEAD
-    if (tLC) then
+    if (xcFunctional%isLongRangeCorrected(xcnr)) then
        call build_hf_ex_matrix(kk_lr, pp, max_l, num_alpha, poly_order, k_matrix)
        call build_dft_exc_matrix(max_l, num_alpha, poly_order, alpha, num_mesh_points, abcissa,&
            & weight, vxc, k_matrix2)
        k_matrix(:,:,:,:) = k_matrix + k_matrix2
-     elseif (tGlobalHybrid) then
-=======
-    if (xcFunctional%isLongRangeCorrected(xcnr)) then
->>>>>>> 1cdc8a1d
+     elseif (xcFunctional%isGlobalHybrid(xcnr)) then
        call build_hf_ex_matrix(kk, pp, max_l, num_alpha, poly_order, k_matrix)
        call build_dft_exc_matrix(max_l, num_alpha, poly_order, alpha, num_mesh_points, abcissa,&
            & weight, vxc, k_matrix2)
-       if (xcnr == 7) then
+       if (xcnr == xcFunctional%HYB_PBE0) then
          ! PBE0 requires 1/4 Hartree-Fock exchange and 3/4 PBE-DFT exchange
          ! --> 1/4 HF exchange + full libXC PBE-DFT exchange (3/4 included)
          k_matrix(:,:,:,:) = 1.0_dp / 4.0_dp * k_matrix + k_matrix2
-       elseif (xcnr == 8) then
+       elseif (xcnr == xcFunctional%HYB_B3LYP) then
          ! B3LYP parameters a=0.20, b=0.72, c=0.81 (libXC defaults)
          ! --> 0.20 * HF exchange + full libXC DFT exchange
          k_matrix(:,:,:,:) = 0.20_dp * k_matrix + k_matrix2
        end if
-     elseif (tCam) then
+     elseif (xcFunctional%isCAMY(xcnr)) then
        call build_hf_ex_matrix(kk, pp, max_l, num_alpha, poly_order, k_matrix)
        call build_hf_ex_matrix(kk_lr, pp, max_l, num_alpha, poly_order, k_matrix2)
        call build_dft_exc_matrix(max_l, num_alpha, poly_order, alpha, num_mesh_points, abcissa,&
            & weight, vxc, k_matrix3)
-       if (xcnr == 9) then
+       if (xcnr == xcFunctional%CAMY_B3LYP) then
          ! CAMY-B3LYP parameters (libXC defaults)
          k_matrix(:,:,:,:) = camAlpha * k_matrix + camBeta * k_matrix2 + k_matrix3
-       elseif (xcnr == 10) then
+       elseif (xcnr == xcFunctional%CAMY_PBEh) then
          ! CAMY-PBEh
          k_matrix(:,:,:,:) = camAlpha * k_matrix + camBeta * k_matrix2 + k_matrix3
        end if
