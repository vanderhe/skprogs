!> Module that provides routines for matrix diagonalization.
module diagonalizations

  use common_accuracy, only : dp
  use common_eigensolver, only : heev, hegv

  implicit none
  private

  public :: diagonalize_overlap, diagonalize


contains

  !> Diagonalizes overlap matrix to check for linear dependency of basis set.
  !! Implicitely LAPACK's dsyev is called.
  subroutine diagonalize_overlap(max_l, num_alpha, poly_order, ss)

    !> maximum angular momentum
    integer, intent(in) :: max_l

    !> number of exponents in each shell
    integer, intent(in) :: num_alpha(0:)

    !> highest polynomial order + l in each shell
    integer, intent(in) :: poly_order(0:)

    !> overlap supervector
    real(dp), intent(in) :: ss(0:, :,:)

    !! overlap matrices
    real(dp), allocatable :: overlap(:,:)

    !! eigenvalues of overlap matrices
    real(dp), allocatable :: eigenvalues(:)

    !> auxiliary variables
    integer :: ll, diagsize

    do ll = 0, max_l

      diagsize = num_alpha(ll) * poly_order(ll)

      allocate(eigenvalues(diagsize))
      eigenvalues(:) = 0.0_dp

      overlap = ss(ll, :,:)

      call heev(overlap, eigenvalues, 'U', 'N')

      write(*, '(A,I3,A,E16.8)') 'Smallest eigenvalue of overlap for l= ', ll, ' : ', eigenvalues(1)

      if (eigenvalues(1) < 1.0e-10_dp) then
        write(*, '(A)') ' '
        write(*, '(A)') 'Basis set is nearly linear dependent, reduction necessary'
        write(*, '(A)') ' '
        stop
      end if

      deallocate(overlap, eigenvalues)

    end do
    write(*,*) ' '

  end subroutine diagonalize_overlap


  !> This is a driver for hegv. The idea is that the matrices are allocated in the main program
  !! for the maximum size of the problem but hegv is only fed with a matrix of the current size of
  !! the eigenproblem.
  subroutine diagonalize(max_l, num_alpha, poly_order, ff, ss, cof_new, eigval)

    !> maximum angular momentum
    integer, intent(in) :: max_l

    !> number of exponents in each shell
    integer, intent(in) :: num_alpha(0:)

    !> highest polynomial order + l in each shell
    integer, intent(in) :: poly_order(0:)

    !> fock matrix supervector
    real(dp), intent(in) :: ff(:, 0:, :,:)

    !> overlap supervector
    real(dp), intent(in) :: ss(0:, :,:)

    !> new wavefunction coefficients
    real(dp), intent(inout) :: cof_new(:, 0:, :,:)

    !> eigenvalues
    real(dp), intent(inout) :: eigval(:, 0:, :)

    !! fock matrices
    real(dp), allocatable :: fock(:,:)

    !! overlap matrices
    real(dp), allocatable :: overlap(:,:)

    !! eigenvalues of overlap matrices
    real(dp), allocatable :: eigenvalues(:)

    !! auxiliary variables
    integer :: iSpin, ll, diagsize

    do iSpin = 1, 2
      do ll = 0, max_l

        diagsize = num_alpha(ll) * poly_order(ll)

        allocate(eigenvalues(diagsize))
        eigenvalues(:) = 0.0_dp

        fock = ff(iSpin, ll, :,:)
        overlap = ss(ll, :,:)

        call hegv(fock, overlap, eigenvalues, 'U', 'V', itype=1)

        ! fock matrix overwritten by eigenvectors
        cof_new(iSpin, ll, :,:) = fock
        eigval(iSpin, ll, :) = eigenvalues

        deallocate(fock, overlap, eigenvalues)

      end do
    end do

  end subroutine diagonalize

<<<<<<< HEAD

!
! **********************************************************************
!
!  This is a collection of subroutines designated to solve the real(dp)
!  general symmetric eigenvalue problem with or without eigenvectors.
!  The routines have been taken from different freeware FORTRAN
!  libraries and optimized by hand (or eye ?! ;-)). Most of the
!  optimizations have been done with respect to stride minimization
!  for the innermost loops of the subroutines. Problems with
!  bugs, roaches and other lifestock please report to
!
!  Dirk Porezag   porezag@physik.tu-chemnitz.de
!
!  or to your nearest pest control agency (I doubt they will help).
!  Have fun !!
!
!  Copyright for this file by Dirk Porezag
!  Washington, DC, Janurary 8th, 1995
!
! Modifications with some fortran90 features by ckoe
!
! **********************************************************************
!
!     SUBROUTINE EWEVGE
!     =================
!
! **********************************************************************
!
!  Evevge calculates eigenvalues and eigenvectors of the general
!  symmetric eigenvalue problem.
!
!  Method:  *  A*C = E*S*C
!           *  Choleski decomposition  S = R'*R
!           *  A*C = E*R'*R*C  ->  INV(R')*A*C = E*R*C
!           *  Transformation Y = R*C  ->  C = INV(R)*Y
!           *  Solve INV(R')*A*INV(R)*Y = E*Y  (Householder + IQL)
!           *  Back transformation C = INV(R)*Y
!           *  Sorting of eigenvalues and eigenvectors
!
!     Parameters:
!
!       NA      (I) :  Dimension of A
!       NB      (I) :  Dimension of B
!       N       (I) :  Dimension of Problem
!       A       (I) :  Matrix A (lower triangle)
!               (O) :  Eigenvector matrix
!       B       (I) :  Matrix B (lower triangle)
!               (O) :  R where B = R'*R (upper triangle)
!       EW      (O) :  Eigenvalues
!       H       (-) :  Auxiliary vector
!       IEV     (I) :  0: No eigenvectors
!       IORD    (I) :  1: Descending order of eigenvalues
!                     -1: Ascending order of eigenvalues
!                      otherwise: no sorting
!       IER     (O) :  Error indication
!                      0: No error
!                      K: (K <= N)  B is not positive definite
!                      K: (K > N) Convergence failure for eigenvalue
!                                 (K-N), (K-N-1) eigenvalues are correct
!
! **********************************************************************
!
      SUBROUTINE EWEVGE (NA,NB,N,A,B,EW,H,IEV,IORD,IER)
        use common_accuracy, only : dp
        IMPLICIT NONE
        integer, intent(in) :: NA,NB,N
        integer, intent(in) :: iev,iord
        integer :: IER,ii,i,j
        real(dp) :: a,b,ew,h,eps
!        IMPLICIT real(dp) (A-H,O-Z)
        DIMENSION  A(NA,N),B(NB,N),EW(N),H(N)
!
!        do i=1,n
!          do j=1,n
!            write(*,*) 'we',i,j,a(i,j),b(i,j)
!          end do
!        end do
        IER = 0
        EPS = 0.0_dp
        CALL CHOLES(N,B,NB,IER)
        IF (IER .NE. 0) RETURN
        CALL MATRAF(N,A,NA,B,NB,H)
        CALL TRIDIA(NA,N,EW,H,A,IEV)
        CALL IQLDIA(NA,N,EW,H,A,IEV,IER)
        IF (IER .GT. 0) IER = IER+N
        IF (IER .NE. 0)  RETURN
        IF (IEV .NE. 0) CALL BACKTR(N,N,B,NB,A,NA,A,NA,H)
        II = 0
        IF (IEV .NE. 0) II = 1
        CALL SORTVC(NA,N,N,EW,A,IORD,II,H)
        RETURN
      END SUBROUTINE EWEVGE
!
! ******************************************************************
!
!     SUBROUTINE CHOLES
!     =================
!
! ******************************************************************
!
!  Choles calculates the Choleski decomposition B = R' * R of B
!  into an upper triangle matrix R for the symmetric positive
!  definite Matrix B. The elements of the main diagonal are
!  stored inverted.
!
!     Parameters:
!
!       N       (I) :  Dimension of problem
!       B       (I) :  Matrix B (lower triangle)
!               (O) :  Matrix R (upper triangle), inverted main diagonal
!       NB      (I) :  Dimension of B
!       ICHO    (I) :  ICHO - 1 is the dimension of the submatrix that
!                      is available as Choleski decomposition ( < 1 = 1)
!               (O) :  Row number where decomposition failed (0 if success)
!
! ******************************************************************
!
      SUBROUTINE CHOLES (N,B,NB,ICHO)
        use common_accuracy, only : dp
        IMPLICIT NONE
        integer :: N,NB,ICHO,i,ii,j,K,i1
        real(dp) :: B,d,s
!        IMPLICIT real(dp) (A-H,O-Z)
        DIMENSION  B(NB,N)
!
        IF (ICHO .GT. N)  GOTO 200
        IF (ICHO .LT. 1)  ICHO = 1
        DO I = ICHO,N
          I1 = I - 1
          DO J = I,N
            S = B(J,I)
            DO K = 1,I1
              S = S - B(K,I) * B(K,J)
            END DO
            IF (I .NE. J) GOTO 40
            IF (S .LE. 0.0_dp) GOTO 100
            S = 1.0_dp / SQRT(S)
            D = S
            GOTO 60
   40       S = S * D
   60       B(I,J) = S
          END DO
        END DO
        ICHO = 0
        GOTO 200
  100   ICHO = I
  200   RETURN
      END SUBROUTINE CHOLES
!
! ******************************************************************
!
!     SUBROUTINE MATRAF
!     =================
!
! ******************************************************************
!
!  Matraf calculates out of the symmetric matrix A and the
!  upper triangular matrix R the product INV(R') * A * INV(R),
!  where the main diagonal of R is given inverted.
!
!     Parameters:
!
!       N       (I) :  Dimension of problem
!       A       (I) :  Matrix A (lower triangle)
!               (O) :  Transformed matrix (lower triangle)
!       NA      (I) :  Dimension of A
!       B       (I) :  Matrix R (upper triangle), inverted main diagonal
!       NB      (I) :  Dimension of B
!
! *********************************************************************
!
      SUBROUTINE MATRAF (N,A,NA,B,NB,H)
        use common_accuracy, only : dp
        IMPLICIT NONE
        integer :: N,NA,NB,i,j,ii,k,i1
        real(dp) :: A,B,H,s,d
!        IMPLICIT real(dp) (A-H,O-Z)
        DIMENSION  A(NA,N),B(NB,N),H(N)
!
!  FILL MATRIX
!
          DO I = 1,N
            DO J = I+1,N
               A(I,J) = A(J,I)
            END DO
          END DO
!
!  CALCULATION OF A = INV(R') * A
!
          DO I = 1,N
            I1 = I-1
            D = B(I,I)
            DO J = 1,N
              S = A(I,J)
              DO K = 1,I1
                S = S - B(K,I) * A(K,J)
              END DO
              A(I,J) = S * D
            END DO
          END DO
!
!  CALCULATION OF A = A * INV(R) (USE BUFFER FOR STRIDE OPTIMIZATION)
!
          DO I = 1,N
            I1 = I-1
            D = B(I,I)
            DO J = I,N
              H(J) = A(J,I)
            END DO
            DO K = 1,I1
              S = B(K,I)
              DO J = I,N
                H(J) = H(J) - S * A(J,K)
              END DO
            END DO
            DO J = I,N
              A(J,I) = H(J) * D
            END DO
          END DO
          RETURN
        END SUBROUTINE MATRAF
!
! ******************************************************************
!
!     SUBROUTINE TRIDIA
!     =================
!
! ******************************************************************
!
!  Tridiagonalization of a given symmetric matrix A using Householder
!
!     Parameters:
!
!       NM      (I) :  Dimension of A
!       N       (I) :  Dimension of problem
!       D       (O) :  Diagonal of tridiagonal matrix
!       E       (O) :  Subdiagonal of tridiagonal matrix (E(1) = 0.0)
!       A       (I) :  Matrix A (lower triangle)
!               (O) :  Transformation Matrix
!       IEV     (I) :  0: No eigenvectors
!
! ******************************************************************
!
      SUBROUTINE TRIDIA (NM,N,D,E,A,IEV)
        use common_accuracy, only : dp
        IMPLICIT NONE
        integer :: NM,N,iev,i,j,ii,K,JP1,L
        real(dp) :: A,D,E,H,HH,G,F,scale
!        IMPLICIT real(dp) (A-H,O-Z)
        DIMENSION  A(NM,N),D(N),E(N)
!
        DO I = 1,N
          D(I) = A(N,I)
        END DO
        IF (N .EQ. 1) GOTO 510
!
!  FOR I = N STEP -1 UNTIL 2 DO
!
        DO II = 2,N
          I = N + 2 - II
          L = I - 1
          H = 0.0_dp
          SCALE = 0.0_dp
          IF (L .LT. 2) GOTO 130
!
!  SCALE ROW
!
          DO K = 1,L
            SCALE = SCALE + ABS(D(K))
          END DO
!
          IF (SCALE .NE. 0.0_dp) GOTO 140
  130     E(I) = D(L)
          DO J = 1,L
            D(J) = A(L,J)
            A(I,J) = 0.0_dp
            A(J,I) = 0.0_dp
          END DO
          GOTO 290
!
  140     DO K = 1,L
            D(K) = D(K) / SCALE
            H = H + D(K) * D(K)
          END DO
          F = D(L)
          G = -SIGN(SQRT(H),F)
          E(I) = SCALE * G
          H = H - F * G
          D(L) = F - G
!
!  FORM A * U
!
          DO J = 1,L
            E(J) = 0.0_dp
          END DO
          DO J = 1,L
            F = D(J)
            A(J,I) = F
            G = E(J) + A(J,J) * F
            JP1 = J + 1
            DO K = JP1,L
              G = G + A(K,J) * D(K)
              E(K) = E(K) + A(K,J) * F
            END DO
            E(J) = G
          END DO
!
!  FORM P
!
          F = 0.0_dp
          DO J = 1,L
            E(J) = E(J) / H
            F = F + E(J) * D(J)
          END DO
          HH = F / (H + H)
!
!  FORM Q
!
          DO J = 1,L
            E(J) = E(J) - HH * D(J)
          END DO
!
!  FORM REDUCED A
!
          DO J = 1,L
            F = D(J)
            G = E(J)
            DO K = J,L
              A(K,J) = A(K,J) - F * E(K) - G * D(K)
            END DO
            D(J) = A(L,J)
            A(I,J) = 0.0_dp
          END DO
!
!  DONE WITH THIS TRANSFORMATION
!
  290     D(I) = H
        END DO
!
!  ACCUMULATION OF TRANSFORMATION MATRICES
!
        IF (IEV .EQ. 0) GOTO 600
        DO I = 2,N
          L = I - 1
          A(N,L) = A(L,L)
          A(L,L) = 1.0_dp
          H = D(I)
          IF (H .EQ. 0.0_dp) GOTO 380
          DO K = 1,L
            D(K) = A(K,I) / H
          END DO
          DO J = 1,L
            G = 0.0_dp
            DO K = 1,L
              G = G + A(K,I) * A(K,J)
            END DO
            DO K = 1,L
              A(K,J) = A(K,J) - G * D(K)
            END DO
          END DO
!
  380     DO K = 1,L
            A(K,I) = 0.0_dp
          END DO
        END DO
  510   DO I = 1,N
         D(I) = A(N,I)
         A(N,I) = 0.0_dp
        END DO
        GOTO 700
!
!  DEAL WITH EIGENVALUES ONLY
!
  600   DO I = 1,N
          D(I) = A(I,I)
        END DO
!
  700   A(N,N) = 1.0_dp
        E(1) = 0.0_dp
        RETURN
      END SUBROUTINE TRIDIA
!
! ******************************************************************
!
!     SUBROUTINE IQLDIA
!     =================
!
! ******************************************************************
!
!  Iqldia calculates eigenvalues and eigenvectors of a tridiagonal
!  matrix using the QL algorithm with implicit shifting.
!
!     Parameters:
!
!       NM      (I) :  Dimension of Z
!       N       (I) :  Dimension of the problem
!       D       (I) :  Diagonal of tridiagonal matrix
!               (O) :  Eigenvalues
!       E       (I) :  Subdiagonal of tridiagonal matrix
!       Z       (I) :  Transformation matrix
!               (O) :  Eigenvectors according to Z
!       IEV     (I) :  0: No eigenvectors
!       IER     (O) :  Error indication
!                      0: no error
!                      K: Convergence failure for the eigenvalue
!                         number k, k-1 eigenvalues are correct
!
! **********************************************************************
!
      SUBROUTINE IQLDIA (NM,N,D,E,Z,IEV,IER)
        use common_accuracy, only : dp
        IMPLICIT NONE
        integer :: NM,N,iev,ier,i,j,ii,k,M,L,MM1,KK,MML
        real(dp) :: E,Z,D,DD,P,G,R,S,T,PSI,PSJ,F,B,C,anorm
        real(dp) :: big,eps4,eps,epss
!        IMPLICIT real(dp) (A-H,O-Z)
        DIMENSION  D(N),E(N),Z(NM,N)
!
        IER = 0
        IF (N .EQ. 1) RETURN
!
!  GET MACHINE EPSILON AND BIG
!
        EPS = 1.0e-2_dp
   10   IF ((1.0_dp + EPS) .EQ. 1.0_dp) GOTO 20
        EPS = 0.5_dp * EPS
        GOTO 10
   20   EPS = 2.0_dp * EPS
        EPSS = SQRT(EPS)
        EPS4 = EPS * 1.0e-4_dp
        BIG = 1.0_dp/EPS4
!
        ANORM = 0.0_dp
        R = 0.0_dp
        DO I = 2, N
          S = E(I)
          E(I-1) = S
          S = ABS(S)
          P = ABS(D(I-1)) + R + S
          IF (P .GT. ANORM) ANORM = P
          R = S
        END DO
        P = ABS(D(N)) + R
        IF (P .GT. ANORM) ANORM = P
        E(N) = 0.0_dp
        DO 250 L = 1, N
          J = 0
!
!  LOOK FOR SMALL SUBDIAGONAL ELEMENT
!
   50     DO M = L, N-1
            DD = ABS(D(M)) + ABS(D(M+1))
            IF (ABS(E(M)) .LE. (EPS * DD)) GOTO 70
            IF (ABS(E(M)) .LE. (EPS4 * ANORM)) GOTO 70
          END DO
          M = N
   70     P = D(L)
          MM1 = M - 1
          IF (M .EQ. L) GOTO 250
          IF (J .EQ. 30) GOTO 900
          J = J + 1
!
!  FORM SHIFT. THIS IS A SLIGHTLY ADVANCED FORM OF SHIFTING MAKING
!  THE ROUTINE ABOUT 20 PERCENT FASTER THAN THE USUAL STUFF.
!
          G = (D(L+1) - P) / (2.0_dp * E(L))
          R = SQRT (G * G + 1.0_dp)
          S = P - E(L) / (G + SIGN (R, G))
          IF (M .EQ. L+1) GOTO 120
          T = S
          R = MAX(ABS(S),(ANORM / N))
          DO I = 1, 6
            PSI = D(M) - T
            PSJ = -1.0_dp
            DO 90 KK = L, MM1
              K = L + MM1 - KK
              IF (ABS(PSI) .GE. (EPS * ABS(E(K)))) GOTO 80
              PSI = BIG
              PSJ = BIG * BIG
              GOTO 90
   80         P = E(K) / PSI
              PSI = D(K) - T - P * E(K)
              PSJ = P * P * PSJ - 1.0_dp
   90       CONTINUE
            IF (ABS(PSJ) .LE. EPS4) GOTO 120
            P = PSI / PSJ
            C = P
            IF (ABS(P) .GT. (0.5_dp * R)) C = SIGN(R,P)
            T = T - C
            IF (ABS(P) .LE. (EPSS * R)) GOTO 110
          END DO
          GOTO 120
  110     S = T
  120     G = D(M) - S
          S = 1.0_dp
          C = 1.0_dp
          P = 0.0_dp
          MML = M - L
!
!  FOR I = M - 1 STEP -1 UNTIL L DO
!
          DO 200 II = 1, MML
            I = M - II
            F = S * E(I)
            B = C * E(I)
!
!  SAFE CALCULATION OF SQRT(G * G + F * F) AND SIMILAR STUFF
!
            IF (ABS(F) .LT. ABS(G)) GOTO 150
            C = G / F
            R = SQRT(1.0_dp + C * C)
            E(I+1) = F * R
            S = 1.0_dp / R
            C = C * S
            GOTO 160
  150       S = F / G
            R = SQRT (1.0_dp + S * S)
            E(I+1) = G * R
            C = 1.0_dp / R
            S = S * C
  160       G = D(I+1) - P
            R = (D(I) - G) * S + 2.0_dp * C * B
            P = S * R
            D(I+1) = G + P
            G = C * R - B
            IF (IEV .EQ. 0) GOTO 200
!
!  FORM VECTOR
!
            DO K = 1,N
              F = Z(K,I+1)
              B = Z(K,I)
              Z(K,I+1) = S * B + C * F
              Z(K,I)   = C * B - S * F
          END DO
  200     CONTINUE
          D(L) = D(L) - P
          E(L) = G
          E(M) = 0.0_dp
          GOTO 50
  250   CONTINUE
        RETURN
  900   IER = L
        RETURN
      END SUBROUTINE IQLDIA
!
! ******************************************************************
!
!  This is another version of Iqldia using a less sophisticated
!  shifting algorithm. It is much simpler but 20 percent slower.
!
! ******************************************************************
!
!     SUBROUTINE IQLDIA (NM,N,D,E,Z,IEV,IER)
!       IMPLICIT real(dp) (A-H,O-Z)
!       DIMENSION  D(N),E(N),Z(NM,N)
!
!       IER = 0
!       IF (N .EQ. 1) RETURN
!       DO 10 I = 2, N
!         E(I-1) = E(I)
!  10   CONTINUE
!       E(N) = 0.0d0
!       DO 250 L = 1, N
!         ITER = 0
!
!  LOOK FOR SMALL SUBDIAGONAL ELEMENT
!
! 100     DO 110 M = L, N-1
!           DD = ABS(D(M)) + ABS(D(M+1))
!           IF ((ABS(E(M)) + DD) .EQ. DD) GOTO 120
! 110     CONTINUE
!         M = N
! 120     IF (M .EQ. L) GOTO 250
!         IF (ITER .EQ. 30) GOTO 900
!         ITER = ITER + 1
!
!  FORM SHIFT
!
!         G = (D(L+1) - D(L)) / (2.0 * E(L))
!         R = SQRT (G * G + 1.0)
!         G = D(M) - D(L) + E(L) / (G + SIGN(R,G))
!         S = 1.0
!         C = 1.0
!         P = 0.0
!
!  FOR I = M - 1 STEP -1 UNTIL L DO
!
!         DO 200 II = 1, M-L
!           I = M - II
!           F = S * E(I)
!           B = C * E(I)
!
!  SAFE CALCULATION OF SQRT(G * G + F * F) AND SIMILAR STUFF
!
!           IF (ABS(F) .LT. ABS(G)) GOTO 150
!           C = G / F
!           R = SQRT(1.0 + C * C)
!           E(I+1) = F * R
!           S = 1.0 / R
!           C = C * S
!           GOTO 160
! 150       S = F / G
!           R = SQRT (1.0d0 + S * S)
!           E(I+1) = G * R
!           C = 1.0d0 / R
!           S = S * C
! 160       G = D(I+1) - P
!           R = (D(I) - G) * S + 2.0d0 * C * B
!           P = S * R
!           D(I+1) = G + P
!           G = C * R - B
!           IF (IEV .EQ. 0) GOTO 200
!
!  FORM VECTOR
!
!           DO 180 K = 1, N
!             F = Z(K,I+1)
!             Z(K,I+1) = S * Z(K,I) + C * F
!             Z(K,I) =   C * Z(K,I) - S * F
! 180       CONTINUE
! 200     CONTINUE
!         D(L) = D(L) - P
!         E(L) = G
!         E(M) = 0.0d0
!         GOTO 100
! 250   CONTINUE
!       RETURN
! 900   IER = L
!       RETURN
!     END
!
! ******************************************************************
!
!     SUBROUTINE BACKTR
!     =================
!
! ******************************************************************
!
!  Backtr solves the system R * X = Y (R upper triangular matrix),
!  where the main diagonal of R is given inverted.
!
!     Parameters:
!       N       (I) :  Dimension of problem
!       M       (I) :  Number of columns in X and Y
!       R       (I) :  Matrix R (upper triangle)
!       NR      (I) :  Dimension of R
!       X       (O) :  Matrix X (solution of system)
!       NX      (I) :  Dimension of X
!       Y       (I) :  Matrix Y (right side)
!       NY      (I) :  Dimension of Y
!       H       (I) :  Auxiliary vector
!
! **********************************************************************
!
      SUBROUTINE BACKTR(N,M,R,NR,X,NX,Y,NY,H)
        use common_accuracy, only : dp
        IMPLICIT NONE
        integer :: N,M,NR,NX,NY,i,j,ii,I1,K
        real(dp) :: R,X,Y,H,D,S
!        IMPLICIT real(dp) (A-H,O-Z)
        DIMENSION  R(NR,N),X(NX,M),Y(NY,M),H(N)
!
!  CALCULATION OF X = INV(R) * Y
!
        DO II = 1,N
          I = N + 1 - II
          I1 = I + 1
          D = R(I,I)
          DO J= I,N
            H(J)= R(I,J)
          END DO
          DO J = 1,M
            S = Y(I,J)
            DO K = I1,N
              S = S - H(K) * X(K,J)
            END DO
            X(I,J) = S * D
          END DO
        END DO
        RETURN
      END SUBROUTINE BACKTR
!
! ******************************************************************
!
!     SUBROUTINE SORTVC
!     =================
!
! ******************************************************************
!
!  Sortvc sorts D and (if required) E and the columns of Q.
!
!     Prameters:
!
!       NM      (I) :  Dimension of Q
!       N       (I) :  Dimension of problem (size of one vector in Q)
!       NQ      (I) :  Number of elements in D (or columns in Q)
!       D       (I) :  Vector to sort
!               (O) :  Sorted vector
!       Q       (I) :  Matrix to sort (vectors in columns)
!               (O) :  Sorted matrix (vectors in columns)
!       M       (I) :  1: Descending order in D
!                     -1: Ascending order in D
!                      otherwise: no sorting
!       IEV     (I) :  0: No sorting of Q and E
!                      1: Sorting of Q, no sorting of E
!                      2: Sorting of Q and E
!       E       (I) :  Additional Vector to sort
!               (O) :  Sorted additional vector
!
! **********************************************************************
!
      SUBROUTINE SORTVC (NM,N,NQ,D,Q,M,IEV,E)
        use common_accuracy, only : dp
        IMPLICIT NONE
        integer :: NM,M,NQ,IEV,i,j,ii,KK,K,N
        real(dp) :: D,Q,E,H,S
!        IMPLICIT real(dp) (A-H,O-Z)
        LOGICAL    LMIN,LMAX
        DIMENSION  D(NQ),E(NQ),Q(NM,NQ)
!
        IF (NQ .LT. 2) RETURN
        LMAX = (M .EQ.  1)
        LMIN = (M .EQ. -1)
        IF (.NOT. (LMAX .OR. LMIN)) RETURN
        DO 40 KK = 2,NQ
          K = KK - 1
          J = K
          H = D(K)
!
!  FIND EXTREMUM
!
          DO 10 I = KK,NQ
            S = D(I)
            IF (LMIN .AND. (S .GE. H)) GOTO 10
            IF (LMAX .AND. (S .LE. H)) GOTO 10
            J = I
            H = S
   10     CONTINUE
          IF (J .EQ. K) GOTO 40
!
!  SORT D
!
          D(J) = D(K)
          D(K) = H
          IF (IEV .EQ. 0) GOTO 40
!
!  SORT Q
!
          DO I = 1,N
            H = Q(I,K)
            Q(I,K) = Q(I,J)
            Q(I,J) = H
          END DO
          IF (IEV .LT. 2) GOTO 40
!
!  SORT E
!
          H    = E(K)
          E(K) = E(J)
          E(J) = H
   40   CONTINUE
        RETURN
      END SUBROUTINE SORTVC

=======
>>>>>>> 1cdc8a1d
end module diagonalizations<|MERGE_RESOLUTION|>--- conflicted
+++ resolved
@@ -127,773 +127,4 @@
 
   end subroutine diagonalize
 
-<<<<<<< HEAD
-
-!
-! **********************************************************************
-!
-!  This is a collection of subroutines designated to solve the real(dp)
-!  general symmetric eigenvalue problem with or without eigenvectors.
-!  The routines have been taken from different freeware FORTRAN
-!  libraries and optimized by hand (or eye ?! ;-)). Most of the
-!  optimizations have been done with respect to stride minimization
-!  for the innermost loops of the subroutines. Problems with
-!  bugs, roaches and other lifestock please report to
-!
-!  Dirk Porezag   porezag@physik.tu-chemnitz.de
-!
-!  or to your nearest pest control agency (I doubt they will help).
-!  Have fun !!
-!
-!  Copyright for this file by Dirk Porezag
-!  Washington, DC, Janurary 8th, 1995
-!
-! Modifications with some fortran90 features by ckoe
-!
-! **********************************************************************
-!
-!     SUBROUTINE EWEVGE
-!     =================
-!
-! **********************************************************************
-!
-!  Evevge calculates eigenvalues and eigenvectors of the general
-!  symmetric eigenvalue problem.
-!
-!  Method:  *  A*C = E*S*C
-!           *  Choleski decomposition  S = R'*R
-!           *  A*C = E*R'*R*C  ->  INV(R')*A*C = E*R*C
-!           *  Transformation Y = R*C  ->  C = INV(R)*Y
-!           *  Solve INV(R')*A*INV(R)*Y = E*Y  (Householder + IQL)
-!           *  Back transformation C = INV(R)*Y
-!           *  Sorting of eigenvalues and eigenvectors
-!
-!     Parameters:
-!
-!       NA      (I) :  Dimension of A
-!       NB      (I) :  Dimension of B
-!       N       (I) :  Dimension of Problem
-!       A       (I) :  Matrix A (lower triangle)
-!               (O) :  Eigenvector matrix
-!       B       (I) :  Matrix B (lower triangle)
-!               (O) :  R where B = R'*R (upper triangle)
-!       EW      (O) :  Eigenvalues
-!       H       (-) :  Auxiliary vector
-!       IEV     (I) :  0: No eigenvectors
-!       IORD    (I) :  1: Descending order of eigenvalues
-!                     -1: Ascending order of eigenvalues
-!                      otherwise: no sorting
-!       IER     (O) :  Error indication
-!                      0: No error
-!                      K: (K <= N)  B is not positive definite
-!                      K: (K > N) Convergence failure for eigenvalue
-!                                 (K-N), (K-N-1) eigenvalues are correct
-!
-! **********************************************************************
-!
-      SUBROUTINE EWEVGE (NA,NB,N,A,B,EW,H,IEV,IORD,IER)
-        use common_accuracy, only : dp
-        IMPLICIT NONE
-        integer, intent(in) :: NA,NB,N
-        integer, intent(in) :: iev,iord
-        integer :: IER,ii,i,j
-        real(dp) :: a,b,ew,h,eps
-!        IMPLICIT real(dp) (A-H,O-Z)
-        DIMENSION  A(NA,N),B(NB,N),EW(N),H(N)
-!
-!        do i=1,n
-!          do j=1,n
-!            write(*,*) 'we',i,j,a(i,j),b(i,j)
-!          end do
-!        end do
-        IER = 0
-        EPS = 0.0_dp
-        CALL CHOLES(N,B,NB,IER)
-        IF (IER .NE. 0) RETURN
-        CALL MATRAF(N,A,NA,B,NB,H)
-        CALL TRIDIA(NA,N,EW,H,A,IEV)
-        CALL IQLDIA(NA,N,EW,H,A,IEV,IER)
-        IF (IER .GT. 0) IER = IER+N
-        IF (IER .NE. 0)  RETURN
-        IF (IEV .NE. 0) CALL BACKTR(N,N,B,NB,A,NA,A,NA,H)
-        II = 0
-        IF (IEV .NE. 0) II = 1
-        CALL SORTVC(NA,N,N,EW,A,IORD,II,H)
-        RETURN
-      END SUBROUTINE EWEVGE
-!
-! ******************************************************************
-!
-!     SUBROUTINE CHOLES
-!     =================
-!
-! ******************************************************************
-!
-!  Choles calculates the Choleski decomposition B = R' * R of B
-!  into an upper triangle matrix R for the symmetric positive
-!  definite Matrix B. The elements of the main diagonal are
-!  stored inverted.
-!
-!     Parameters:
-!
-!       N       (I) :  Dimension of problem
-!       B       (I) :  Matrix B (lower triangle)
-!               (O) :  Matrix R (upper triangle), inverted main diagonal
-!       NB      (I) :  Dimension of B
-!       ICHO    (I) :  ICHO - 1 is the dimension of the submatrix that
-!                      is available as Choleski decomposition ( < 1 = 1)
-!               (O) :  Row number where decomposition failed (0 if success)
-!
-! ******************************************************************
-!
-      SUBROUTINE CHOLES (N,B,NB,ICHO)
-        use common_accuracy, only : dp
-        IMPLICIT NONE
-        integer :: N,NB,ICHO,i,ii,j,K,i1
-        real(dp) :: B,d,s
-!        IMPLICIT real(dp) (A-H,O-Z)
-        DIMENSION  B(NB,N)
-!
-        IF (ICHO .GT. N)  GOTO 200
-        IF (ICHO .LT. 1)  ICHO = 1
-        DO I = ICHO,N
-          I1 = I - 1
-          DO J = I,N
-            S = B(J,I)
-            DO K = 1,I1
-              S = S - B(K,I) * B(K,J)
-            END DO
-            IF (I .NE. J) GOTO 40
-            IF (S .LE. 0.0_dp) GOTO 100
-            S = 1.0_dp / SQRT(S)
-            D = S
-            GOTO 60
-   40       S = S * D
-   60       B(I,J) = S
-          END DO
-        END DO
-        ICHO = 0
-        GOTO 200
-  100   ICHO = I
-  200   RETURN
-      END SUBROUTINE CHOLES
-!
-! ******************************************************************
-!
-!     SUBROUTINE MATRAF
-!     =================
-!
-! ******************************************************************
-!
-!  Matraf calculates out of the symmetric matrix A and the
-!  upper triangular matrix R the product INV(R') * A * INV(R),
-!  where the main diagonal of R is given inverted.
-!
-!     Parameters:
-!
-!       N       (I) :  Dimension of problem
-!       A       (I) :  Matrix A (lower triangle)
-!               (O) :  Transformed matrix (lower triangle)
-!       NA      (I) :  Dimension of A
-!       B       (I) :  Matrix R (upper triangle), inverted main diagonal
-!       NB      (I) :  Dimension of B
-!
-! *********************************************************************
-!
-      SUBROUTINE MATRAF (N,A,NA,B,NB,H)
-        use common_accuracy, only : dp
-        IMPLICIT NONE
-        integer :: N,NA,NB,i,j,ii,k,i1
-        real(dp) :: A,B,H,s,d
-!        IMPLICIT real(dp) (A-H,O-Z)
-        DIMENSION  A(NA,N),B(NB,N),H(N)
-!
-!  FILL MATRIX
-!
-          DO I = 1,N
-            DO J = I+1,N
-               A(I,J) = A(J,I)
-            END DO
-          END DO
-!
-!  CALCULATION OF A = INV(R') * A
-!
-          DO I = 1,N
-            I1 = I-1
-            D = B(I,I)
-            DO J = 1,N
-              S = A(I,J)
-              DO K = 1,I1
-                S = S - B(K,I) * A(K,J)
-              END DO
-              A(I,J) = S * D
-            END DO
-          END DO
-!
-!  CALCULATION OF A = A * INV(R) (USE BUFFER FOR STRIDE OPTIMIZATION)
-!
-          DO I = 1,N
-            I1 = I-1
-            D = B(I,I)
-            DO J = I,N
-              H(J) = A(J,I)
-            END DO
-            DO K = 1,I1
-              S = B(K,I)
-              DO J = I,N
-                H(J) = H(J) - S * A(J,K)
-              END DO
-            END DO
-            DO J = I,N
-              A(J,I) = H(J) * D
-            END DO
-          END DO
-          RETURN
-        END SUBROUTINE MATRAF
-!
-! ******************************************************************
-!
-!     SUBROUTINE TRIDIA
-!     =================
-!
-! ******************************************************************
-!
-!  Tridiagonalization of a given symmetric matrix A using Householder
-!
-!     Parameters:
-!
-!       NM      (I) :  Dimension of A
-!       N       (I) :  Dimension of problem
-!       D       (O) :  Diagonal of tridiagonal matrix
-!       E       (O) :  Subdiagonal of tridiagonal matrix (E(1) = 0.0)
-!       A       (I) :  Matrix A (lower triangle)
-!               (O) :  Transformation Matrix
-!       IEV     (I) :  0: No eigenvectors
-!
-! ******************************************************************
-!
-      SUBROUTINE TRIDIA (NM,N,D,E,A,IEV)
-        use common_accuracy, only : dp
-        IMPLICIT NONE
-        integer :: NM,N,iev,i,j,ii,K,JP1,L
-        real(dp) :: A,D,E,H,HH,G,F,scale
-!        IMPLICIT real(dp) (A-H,O-Z)
-        DIMENSION  A(NM,N),D(N),E(N)
-!
-        DO I = 1,N
-          D(I) = A(N,I)
-        END DO
-        IF (N .EQ. 1) GOTO 510
-!
-!  FOR I = N STEP -1 UNTIL 2 DO
-!
-        DO II = 2,N
-          I = N + 2 - II
-          L = I - 1
-          H = 0.0_dp
-          SCALE = 0.0_dp
-          IF (L .LT. 2) GOTO 130
-!
-!  SCALE ROW
-!
-          DO K = 1,L
-            SCALE = SCALE + ABS(D(K))
-          END DO
-!
-          IF (SCALE .NE. 0.0_dp) GOTO 140
-  130     E(I) = D(L)
-          DO J = 1,L
-            D(J) = A(L,J)
-            A(I,J) = 0.0_dp
-            A(J,I) = 0.0_dp
-          END DO
-          GOTO 290
-!
-  140     DO K = 1,L
-            D(K) = D(K) / SCALE
-            H = H + D(K) * D(K)
-          END DO
-          F = D(L)
-          G = -SIGN(SQRT(H),F)
-          E(I) = SCALE * G
-          H = H - F * G
-          D(L) = F - G
-!
-!  FORM A * U
-!
-          DO J = 1,L
-            E(J) = 0.0_dp
-          END DO
-          DO J = 1,L
-            F = D(J)
-            A(J,I) = F
-            G = E(J) + A(J,J) * F
-            JP1 = J + 1
-            DO K = JP1,L
-              G = G + A(K,J) * D(K)
-              E(K) = E(K) + A(K,J) * F
-            END DO
-            E(J) = G
-          END DO
-!
-!  FORM P
-!
-          F = 0.0_dp
-          DO J = 1,L
-            E(J) = E(J) / H
-            F = F + E(J) * D(J)
-          END DO
-          HH = F / (H + H)
-!
-!  FORM Q
-!
-          DO J = 1,L
-            E(J) = E(J) - HH * D(J)
-          END DO
-!
-!  FORM REDUCED A
-!
-          DO J = 1,L
-            F = D(J)
-            G = E(J)
-            DO K = J,L
-              A(K,J) = A(K,J) - F * E(K) - G * D(K)
-            END DO
-            D(J) = A(L,J)
-            A(I,J) = 0.0_dp
-          END DO
-!
-!  DONE WITH THIS TRANSFORMATION
-!
-  290     D(I) = H
-        END DO
-!
-!  ACCUMULATION OF TRANSFORMATION MATRICES
-!
-        IF (IEV .EQ. 0) GOTO 600
-        DO I = 2,N
-          L = I - 1
-          A(N,L) = A(L,L)
-          A(L,L) = 1.0_dp
-          H = D(I)
-          IF (H .EQ. 0.0_dp) GOTO 380
-          DO K = 1,L
-            D(K) = A(K,I) / H
-          END DO
-          DO J = 1,L
-            G = 0.0_dp
-            DO K = 1,L
-              G = G + A(K,I) * A(K,J)
-            END DO
-            DO K = 1,L
-              A(K,J) = A(K,J) - G * D(K)
-            END DO
-          END DO
-!
-  380     DO K = 1,L
-            A(K,I) = 0.0_dp
-          END DO
-        END DO
-  510   DO I = 1,N
-         D(I) = A(N,I)
-         A(N,I) = 0.0_dp
-        END DO
-        GOTO 700
-!
-!  DEAL WITH EIGENVALUES ONLY
-!
-  600   DO I = 1,N
-          D(I) = A(I,I)
-        END DO
-!
-  700   A(N,N) = 1.0_dp
-        E(1) = 0.0_dp
-        RETURN
-      END SUBROUTINE TRIDIA
-!
-! ******************************************************************
-!
-!     SUBROUTINE IQLDIA
-!     =================
-!
-! ******************************************************************
-!
-!  Iqldia calculates eigenvalues and eigenvectors of a tridiagonal
-!  matrix using the QL algorithm with implicit shifting.
-!
-!     Parameters:
-!
-!       NM      (I) :  Dimension of Z
-!       N       (I) :  Dimension of the problem
-!       D       (I) :  Diagonal of tridiagonal matrix
-!               (O) :  Eigenvalues
-!       E       (I) :  Subdiagonal of tridiagonal matrix
-!       Z       (I) :  Transformation matrix
-!               (O) :  Eigenvectors according to Z
-!       IEV     (I) :  0: No eigenvectors
-!       IER     (O) :  Error indication
-!                      0: no error
-!                      K: Convergence failure for the eigenvalue
-!                         number k, k-1 eigenvalues are correct
-!
-! **********************************************************************
-!
-      SUBROUTINE IQLDIA (NM,N,D,E,Z,IEV,IER)
-        use common_accuracy, only : dp
-        IMPLICIT NONE
-        integer :: NM,N,iev,ier,i,j,ii,k,M,L,MM1,KK,MML
-        real(dp) :: E,Z,D,DD,P,G,R,S,T,PSI,PSJ,F,B,C,anorm
-        real(dp) :: big,eps4,eps,epss
-!        IMPLICIT real(dp) (A-H,O-Z)
-        DIMENSION  D(N),E(N),Z(NM,N)
-!
-        IER = 0
-        IF (N .EQ. 1) RETURN
-!
-!  GET MACHINE EPSILON AND BIG
-!
-        EPS = 1.0e-2_dp
-   10   IF ((1.0_dp + EPS) .EQ. 1.0_dp) GOTO 20
-        EPS = 0.5_dp * EPS
-        GOTO 10
-   20   EPS = 2.0_dp * EPS
-        EPSS = SQRT(EPS)
-        EPS4 = EPS * 1.0e-4_dp
-        BIG = 1.0_dp/EPS4
-!
-        ANORM = 0.0_dp
-        R = 0.0_dp
-        DO I = 2, N
-          S = E(I)
-          E(I-1) = S
-          S = ABS(S)
-          P = ABS(D(I-1)) + R + S
-          IF (P .GT. ANORM) ANORM = P
-          R = S
-        END DO
-        P = ABS(D(N)) + R
-        IF (P .GT. ANORM) ANORM = P
-        E(N) = 0.0_dp
-        DO 250 L = 1, N
-          J = 0
-!
-!  LOOK FOR SMALL SUBDIAGONAL ELEMENT
-!
-   50     DO M = L, N-1
-            DD = ABS(D(M)) + ABS(D(M+1))
-            IF (ABS(E(M)) .LE. (EPS * DD)) GOTO 70
-            IF (ABS(E(M)) .LE. (EPS4 * ANORM)) GOTO 70
-          END DO
-          M = N
-   70     P = D(L)
-          MM1 = M - 1
-          IF (M .EQ. L) GOTO 250
-          IF (J .EQ. 30) GOTO 900
-          J = J + 1
-!
-!  FORM SHIFT. THIS IS A SLIGHTLY ADVANCED FORM OF SHIFTING MAKING
-!  THE ROUTINE ABOUT 20 PERCENT FASTER THAN THE USUAL STUFF.
-!
-          G = (D(L+1) - P) / (2.0_dp * E(L))
-          R = SQRT (G * G + 1.0_dp)
-          S = P - E(L) / (G + SIGN (R, G))
-          IF (M .EQ. L+1) GOTO 120
-          T = S
-          R = MAX(ABS(S),(ANORM / N))
-          DO I = 1, 6
-            PSI = D(M) - T
-            PSJ = -1.0_dp
-            DO 90 KK = L, MM1
-              K = L + MM1 - KK
-              IF (ABS(PSI) .GE. (EPS * ABS(E(K)))) GOTO 80
-              PSI = BIG
-              PSJ = BIG * BIG
-              GOTO 90
-   80         P = E(K) / PSI
-              PSI = D(K) - T - P * E(K)
-              PSJ = P * P * PSJ - 1.0_dp
-   90       CONTINUE
-            IF (ABS(PSJ) .LE. EPS4) GOTO 120
-            P = PSI / PSJ
-            C = P
-            IF (ABS(P) .GT. (0.5_dp * R)) C = SIGN(R,P)
-            T = T - C
-            IF (ABS(P) .LE. (EPSS * R)) GOTO 110
-          END DO
-          GOTO 120
-  110     S = T
-  120     G = D(M) - S
-          S = 1.0_dp
-          C = 1.0_dp
-          P = 0.0_dp
-          MML = M - L
-!
-!  FOR I = M - 1 STEP -1 UNTIL L DO
-!
-          DO 200 II = 1, MML
-            I = M - II
-            F = S * E(I)
-            B = C * E(I)
-!
-!  SAFE CALCULATION OF SQRT(G * G + F * F) AND SIMILAR STUFF
-!
-            IF (ABS(F) .LT. ABS(G)) GOTO 150
-            C = G / F
-            R = SQRT(1.0_dp + C * C)
-            E(I+1) = F * R
-            S = 1.0_dp / R
-            C = C * S
-            GOTO 160
-  150       S = F / G
-            R = SQRT (1.0_dp + S * S)
-            E(I+1) = G * R
-            C = 1.0_dp / R
-            S = S * C
-  160       G = D(I+1) - P
-            R = (D(I) - G) * S + 2.0_dp * C * B
-            P = S * R
-            D(I+1) = G + P
-            G = C * R - B
-            IF (IEV .EQ. 0) GOTO 200
-!
-!  FORM VECTOR
-!
-            DO K = 1,N
-              F = Z(K,I+1)
-              B = Z(K,I)
-              Z(K,I+1) = S * B + C * F
-              Z(K,I)   = C * B - S * F
-          END DO
-  200     CONTINUE
-          D(L) = D(L) - P
-          E(L) = G
-          E(M) = 0.0_dp
-          GOTO 50
-  250   CONTINUE
-        RETURN
-  900   IER = L
-        RETURN
-      END SUBROUTINE IQLDIA
-!
-! ******************************************************************
-!
-!  This is another version of Iqldia using a less sophisticated
-!  shifting algorithm. It is much simpler but 20 percent slower.
-!
-! ******************************************************************
-!
-!     SUBROUTINE IQLDIA (NM,N,D,E,Z,IEV,IER)
-!       IMPLICIT real(dp) (A-H,O-Z)
-!       DIMENSION  D(N),E(N),Z(NM,N)
-!
-!       IER = 0
-!       IF (N .EQ. 1) RETURN
-!       DO 10 I = 2, N
-!         E(I-1) = E(I)
-!  10   CONTINUE
-!       E(N) = 0.0d0
-!       DO 250 L = 1, N
-!         ITER = 0
-!
-!  LOOK FOR SMALL SUBDIAGONAL ELEMENT
-!
-! 100     DO 110 M = L, N-1
-!           DD = ABS(D(M)) + ABS(D(M+1))
-!           IF ((ABS(E(M)) + DD) .EQ. DD) GOTO 120
-! 110     CONTINUE
-!         M = N
-! 120     IF (M .EQ. L) GOTO 250
-!         IF (ITER .EQ. 30) GOTO 900
-!         ITER = ITER + 1
-!
-!  FORM SHIFT
-!
-!         G = (D(L+1) - D(L)) / (2.0 * E(L))
-!         R = SQRT (G * G + 1.0)
-!         G = D(M) - D(L) + E(L) / (G + SIGN(R,G))
-!         S = 1.0
-!         C = 1.0
-!         P = 0.0
-!
-!  FOR I = M - 1 STEP -1 UNTIL L DO
-!
-!         DO 200 II = 1, M-L
-!           I = M - II
-!           F = S * E(I)
-!           B = C * E(I)
-!
-!  SAFE CALCULATION OF SQRT(G * G + F * F) AND SIMILAR STUFF
-!
-!           IF (ABS(F) .LT. ABS(G)) GOTO 150
-!           C = G / F
-!           R = SQRT(1.0 + C * C)
-!           E(I+1) = F * R
-!           S = 1.0 / R
-!           C = C * S
-!           GOTO 160
-! 150       S = F / G
-!           R = SQRT (1.0d0 + S * S)
-!           E(I+1) = G * R
-!           C = 1.0d0 / R
-!           S = S * C
-! 160       G = D(I+1) - P
-!           R = (D(I) - G) * S + 2.0d0 * C * B
-!           P = S * R
-!           D(I+1) = G + P
-!           G = C * R - B
-!           IF (IEV .EQ. 0) GOTO 200
-!
-!  FORM VECTOR
-!
-!           DO 180 K = 1, N
-!             F = Z(K,I+1)
-!             Z(K,I+1) = S * Z(K,I) + C * F
-!             Z(K,I) =   C * Z(K,I) - S * F
-! 180       CONTINUE
-! 200     CONTINUE
-!         D(L) = D(L) - P
-!         E(L) = G
-!         E(M) = 0.0d0
-!         GOTO 100
-! 250   CONTINUE
-!       RETURN
-! 900   IER = L
-!       RETURN
-!     END
-!
-! ******************************************************************
-!
-!     SUBROUTINE BACKTR
-!     =================
-!
-! ******************************************************************
-!
-!  Backtr solves the system R * X = Y (R upper triangular matrix),
-!  where the main diagonal of R is given inverted.
-!
-!     Parameters:
-!       N       (I) :  Dimension of problem
-!       M       (I) :  Number of columns in X and Y
-!       R       (I) :  Matrix R (upper triangle)
-!       NR      (I) :  Dimension of R
-!       X       (O) :  Matrix X (solution of system)
-!       NX      (I) :  Dimension of X
-!       Y       (I) :  Matrix Y (right side)
-!       NY      (I) :  Dimension of Y
-!       H       (I) :  Auxiliary vector
-!
-! **********************************************************************
-!
-      SUBROUTINE BACKTR(N,M,R,NR,X,NX,Y,NY,H)
-        use common_accuracy, only : dp
-        IMPLICIT NONE
-        integer :: N,M,NR,NX,NY,i,j,ii,I1,K
-        real(dp) :: R,X,Y,H,D,S
-!        IMPLICIT real(dp) (A-H,O-Z)
-        DIMENSION  R(NR,N),X(NX,M),Y(NY,M),H(N)
-!
-!  CALCULATION OF X = INV(R) * Y
-!
-        DO II = 1,N
-          I = N + 1 - II
-          I1 = I + 1
-          D = R(I,I)
-          DO J= I,N
-            H(J)= R(I,J)
-          END DO
-          DO J = 1,M
-            S = Y(I,J)
-            DO K = I1,N
-              S = S - H(K) * X(K,J)
-            END DO
-            X(I,J) = S * D
-          END DO
-        END DO
-        RETURN
-      END SUBROUTINE BACKTR
-!
-! ******************************************************************
-!
-!     SUBROUTINE SORTVC
-!     =================
-!
-! ******************************************************************
-!
-!  Sortvc sorts D and (if required) E and the columns of Q.
-!
-!     Prameters:
-!
-!       NM      (I) :  Dimension of Q
-!       N       (I) :  Dimension of problem (size of one vector in Q)
-!       NQ      (I) :  Number of elements in D (or columns in Q)
-!       D       (I) :  Vector to sort
-!               (O) :  Sorted vector
-!       Q       (I) :  Matrix to sort (vectors in columns)
-!               (O) :  Sorted matrix (vectors in columns)
-!       M       (I) :  1: Descending order in D
-!                     -1: Ascending order in D
-!                      otherwise: no sorting
-!       IEV     (I) :  0: No sorting of Q and E
-!                      1: Sorting of Q, no sorting of E
-!                      2: Sorting of Q and E
-!       E       (I) :  Additional Vector to sort
-!               (O) :  Sorted additional vector
-!
-! **********************************************************************
-!
-      SUBROUTINE SORTVC (NM,N,NQ,D,Q,M,IEV,E)
-        use common_accuracy, only : dp
-        IMPLICIT NONE
-        integer :: NM,M,NQ,IEV,i,j,ii,KK,K,N
-        real(dp) :: D,Q,E,H,S
-!        IMPLICIT real(dp) (A-H,O-Z)
-        LOGICAL    LMIN,LMAX
-        DIMENSION  D(NQ),E(NQ),Q(NM,NQ)
-!
-        IF (NQ .LT. 2) RETURN
-        LMAX = (M .EQ.  1)
-        LMIN = (M .EQ. -1)
-        IF (.NOT. (LMAX .OR. LMIN)) RETURN
-        DO 40 KK = 2,NQ
-          K = KK - 1
-          J = K
-          H = D(K)
-!
-!  FIND EXTREMUM
-!
-          DO 10 I = KK,NQ
-            S = D(I)
-            IF (LMIN .AND. (S .GE. H)) GOTO 10
-            IF (LMAX .AND. (S .LE. H)) GOTO 10
-            J = I
-            H = S
-   10     CONTINUE
-          IF (J .EQ. K) GOTO 40
-!
-!  SORT D
-!
-          D(J) = D(K)
-          D(K) = H
-          IF (IEV .EQ. 0) GOTO 40
-!
-!  SORT Q
-!
-          DO I = 1,N
-            H = Q(I,K)
-            Q(I,K) = Q(I,J)
-            Q(I,J) = H
-          END DO
-          IF (IEV .LT. 2) GOTO 40
-!
-!  SORT E
-!
-          H    = E(K)
-          E(K) = E(J)
-          E(J) = H
-   40   CONTINUE
-        RETURN
-      END SUBROUTINE SORTVC
-
-=======
->>>>>>> 1cdc8a1d
 end module diagonalizations