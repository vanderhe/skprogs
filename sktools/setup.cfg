--- conflicted
+++ resolved
@@ -24,9 +24,7 @@
     sktools.scripts
 install_requires =
     numpy
-<<<<<<< HEAD
     scipy
-=======
 
 [options.entry_points]
 console_scripts =
@@ -36,5 +34,4 @@
     skgen = sktools.scripts.skgen:main
     skmanip = sktools.scripts.skmanip:main
 
->>>>>>> d20864cd
 python_requires = >=3.2